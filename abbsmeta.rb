--- conflicted
+++ resolved
@@ -67,7 +67,43 @@
 end
 
 def init_db
-	$db = SQLite3::Database.new "abbs.db"
+	$db = SQLite3::Database.new $database
+	$db.execute <<-SQL
+		CREATE TABLE IF NOT EXISTS packages (
+		  name TEXT PRIMARY KEY,
+		  category TEXT,
+		  section TEXT,
+		  pkg_section TEXT,
+		  version TEXT,
+		  release TEXT,
+		  description TEXT
+		)
+    SQL
+    
+    $db.execute <<-SQL
+		CREATE TABLE IF NOT EXISTS package_spec (
+		  package TEXT,
+		  key TEXT,
+		  value TEXT,
+		  PRIMARY KEY (package, key)
+		)
+    SQL
+    
+    $db.execute <<-SQL
+		CREATE TABLE IF NOT EXISTS package_dependencies (
+		  package TEXT,
+		  dependency TEXT,
+		  version TEXT,
+		  relationship TEXT,
+		  PRIMARY KEY (package, dependency, relationship),
+		  FOREIGN KEY(package) REFERENCES packages(name)
+		)
+	SQL
+    
+    $db.execute <<-SQL
+		CREATE INDEX IF NOT EXISTS idx_package_dependencies
+		  ON package_dependencies (package)
+	SQL
 end
 
 setup
@@ -86,10 +122,7 @@
 worker
 
 puts "Writing database.."
-<<<<<<< HEAD
 init_db
-=======
->>>>>>> 4d87372a
 for pkg in $built_pkg_list
 	pkg.save
 end